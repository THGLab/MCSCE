"""
The main logic for building side chain with Monte Carlo Side Chain Ensemble algorithm,
 as defined in Bhowmick, Asmit, and Teresa Head-Gordon.
  "A Monte Carlo method for generating side chain structural ensembles."
  Structure 23.1 (2015): 44-55.

Coded by Jie Li
Date created: Jul 29, 2021
"""

import numpy as np
import numba as nb
from numba import jit, njit

from mcsce.core.rotamer_library import DunbrakRotamerLibrary, ptmRotamerLib
from mcsce.core.definitions import aa3to1
from mcsce.core.build_definitions import sidechain_templates
from mcsce.libs.libcalc import calc_torsion_angles, place_sidechain_template
from mcsce.libs.libscbuild import rotate_sidechain
from tqdm import tqdm
from copy import deepcopy
from functools import partial

from mcsce.libs.libstructure import Structure


_rotamer_library = DunbrakRotamerLibrary()
_ptm_rotamer_lib = ptmRotamerLib()

sidechain_placeholders = []
energy_calculators = []

@jit(nb.int32(nb.float64[:]), nopython=True, nogil=True)
def choose_random(array):
    cumulative = [np.sum(array[:i + 1]) for i in range(len(array))]
    pointer = np.random.random() * cumulative[-1]
    for idx, num in enumerate(cumulative):
        if num > pointer:
            return idx
    return len(array) - 1

def initialize_func_calc(efunc_creator, aa_seq=None, structure=None, retain_idxs=[]):
    """
    Helper function for initializing the energy function calculators according to the specified
    amino acid sequence or a structure object.

    Parameters
    ----------
    efunc_creator: partial function
        A partial function for creating energy functions for evaluating the generated conformations
        It should accept atom_label, res_num and res_label as inputs

    aa_seq: list
        List of 3-letter codes for the amino acid sequence

    structure: Structure object
        The structure with backbone atoms only
    retain_idxs: list
        List of residue ids not to pack sidechains
    """
    # declare global variabales
    global sidechain_placeholders
    global energy_calculators
    
    sidechain_placeholders = []
    energy_calculators = []
    print("Start preparing energy calculators at different sidechain completion levels")
    if structure is None:
        # create structure object according to the amino acid sequence
        fasta = "".join(aa3to1.get(res, 'X') for res in aa_seq)
        structure = Structure(fasta=fasta)
        structure.build()
    elif aa_seq is None:
        # extract amino acid sequence from structure object
        aa_seq = structure.residue_types
    structure = deepcopy(structure)
<<<<<<< HEAD

=======
    chain_ids = structure.residue_chains
>>>>>>> 17945661
    sidechain_placeholders.append(deepcopy(structure))
    n_terms, c_terms = structure.get_terminal_res_atom_arr()
    energy_calculators.append(efunc_creator(structure.atom_labels, 
                                            structure.res_nums,
<<<<<<< HEAD
                                            structure.res_labels))
    for idx, resname in tqdm(enumerate(aa_seq), total=len(aa_seq)):
        if idx + structure.res_nums[0] not in retain_idxs: 
            template = sidechain_templates[resname]
            structure.add_side_chain(idx + structure.res_nums[0], template)
=======
                                            structure.res_labels,
                                            n_terms,
                                            c_terms))
    for idx, resname, chain_id in tqdm(zip(range(len(aa_seq)), aa_seq, chain_ids), total=len(aa_seq)):
        template = sidechain_templates[resname]
        structure.add_side_chain(idx + 1, template, chain_id)
>>>>>>> 17945661
        sidechain_placeholders.append(deepcopy(structure))
        
        if resname not in ["GLY", "ALA"] and idx + structure.res_nums[0] not in retain_idxs:
            n_sidechain_atoms = len(template[1])
            all_indices = np.arange(len(structure.atom_labels))
            n_terms, c_terms = structure.get_terminal_res_atom_arr()
            energy_func = efunc_creator(structure.atom_labels, 
                                        structure.res_nums,
                                        structure.res_labels,
                                        n_terms,
                                        c_terms,
                                        partial_indices=[all_indices[-n_sidechain_atoms:],
                                                         all_indices[:-n_sidechain_atoms]])
            energy_calculators.append(energy_func)
        else:
            energy_calculators.append(None)
    print("Finished preparing all energy functions. Now start conformer generation")

def create_side_chain_structure(inputs):
    """
    A function that takes a backbone-only structure and generates a conformation using the Monte Carlo approach

    Parameters
    ----------
    (parameters are packaged into a list to allow multiprocessing)
    backbone_coords: np.array with shape (N, 3)
        Backbone atom coordinates that defines the conformation for growing side chains
        Order of atoms are assumed to be ["N", "CA", "C", "O", "H1", "H2", "H3"] for N-terminal residue,
        ["N", "CA", "C", "O", "H"] for middle residues, and 
        then ["N", "CA", "C", "O", "H", "OXT"] for C-terminal residue

    beta: float
        The beta value used for Boltzmann weighting

    save_addr: str or None
        The path for saving the generated structure. When None, the structure is not saved locally

    Returns
    ----------
    all_atom_structure: Structure object
        The structure including side chain atoms

    succeeded: bool
        Whether the side chain growth completed successfully

    energy:
        The energy for the generated conformation
    """
    backbone_coords, beta, retain_idxs, save_addr = inputs
    assert len(sidechain_placeholders) > 0, "Energy functions have not yet initialized!"
    structure = deepcopy(sidechain_placeholders[0])
    assert structure.coords.shape[0] == backbone_coords.shape[0], "Input structures contain extra sidechain atoms or miss sidechain atoms if fix argument is used"
    structure.coords = backbone_coords
    N_CA_C_coords = structure.get_sorted_minimal_backbone_coords()
    all_backbone_dihedrals = calc_torsion_angles(N_CA_C_coords)
    all_phi = np.concatenate([[np.nan], all_backbone_dihedrals[2::3]]) * 180 / np.pi
    all_psi = np.concatenate([all_backbone_dihedrals[::3], [np.nan]]) * 180 / np.pi
    structure_coords = backbone_coords
    accumulated_energy = energy_calculators[0](structure_coords[None], structure_coords[None, :0])[0] # energies of backbone only
    
    for idx, resname in enumerate(structure.residue_types):
        # if residue is to retain, skip building sidechain
        if idx + structure.res_nums[0] in retain_idxs: continue
        # copy coordinates from the previous growing step to the current placeholder
        previous_coords = structure_coords
        # structure = deepcopy(sidechain_placeholders[idx])
        template_struc, sidechain_atom_idx = sidechain_templates[resname]
        n_sidechain_atoms = len(sidechain_atom_idx)
        new_coords = sidechain_placeholders[idx + 1].coords
        new_coords[:-n_sidechain_atoms] = previous_coords
        structure_coords = new_coords
        # coords = structure.coords
        residue_bb_coords = N_CA_C_coords[idx * 3: (idx + 1) * 3]
        if resname in ["GLY", "ALA"]:
            # For glycine and alanine, no degrees of freedom for bond rotations, so just move side chain to appropriate position
            sc_conformation = place_sidechain_template(residue_bb_coords, template_struc.coords)
            structure_coords[-n_sidechain_atoms:] = sc_conformation[sidechain_atom_idx]
            continue
        energy_func = energy_calculators[idx + 1]
        # get all candidate conformations (rotamers) for this side chain
        candidiate_conformations, candidate_probs = _rotamer_library.retrieve_torsion_and_prob(resname, all_phi[idx], all_psi[idx], _ptm_rotamer_lib)
        # perturb chi angles of the side chains by ~0.5 degrees
        candidiate_conformations += np.random.normal(scale=0.5, size=candidiate_conformations.shape)
        energies = []
        
        all_coords = np.tile(structure_coords[None], (len(candidiate_conformations), 1, 1))
        # for each rotamer, decide the resulting conformation and calculate its energy
        for tor_idx, tors in enumerate(candidiate_conformations):
            sidechain_with_specific_chi = rotate_sidechain(resname, tors)  # THIS STEP MIGHT BE SLOW
            sc_conformation = place_sidechain_template(residue_bb_coords, sidechain_with_specific_chi[0])
            all_coords[tor_idx, -n_sidechain_atoms:] = sc_conformation[sidechain_atom_idx]
        energies = energy_func(all_coords[:, -n_sidechain_atoms:], all_coords[:, : -n_sidechain_atoms])
        minimum_energy = min(energies)  # Keep track of the minimum energy so that the renormalized energies can be converted back
         
        #print(idx+structure.res_nums[0], resname, len(candidate_probs), np.isinf(energies).sum())
        # If all energies are inf, end this growth
        if np.isinf(energies).all():
            return None, False, None, None

        # renormalize energies to avoid numerical issues
        energies -= minimum_energy
        adjusted_weights = candidate_probs * np.exp(-beta * energies)
        selected_idx = choose_random(adjusted_weights)

        # set the coordinates of the actual structure that has side chain for this residue grown
        structure_coords = all_coords[selected_idx]
        accumulated_energy += energies[selected_idx] + minimum_energy # The raw energy for this step

    # all side chains have been created, then reorder all atoms and return the final structure
    structure = deepcopy(sidechain_placeholders[-1])
    structure.coords = structure_coords
    structure.reorder_with_resnum()
    if save_addr is not None:
        structure.write_PDB(save_addr)
    return structure, True, accumulated_energy, save_addr

def create_side_chain(structure, n_trials, temperature, retain_resi=[], parallel_worker=16, return_first_valid=False):
    """
    Using the MCSCE workflow to add sidechains to a backbone-only PDB structure. The building process will be repeated for n_trial times, but only the lowest energy conformation will be returned 

    Parameters
    ----------
    structure: Structure object
        The structure with backbone atoms only

    n_trials: int
        The total number of trials for the generation procedure
        if n_trials <=0, then sequentially generate structures until the first valid structure is generated

    efunc_creator: partial function
        A partial function for creating energy functions for evaluating the generated conformations
        It should accept atom_label, res_num and res_label as inputs

    temperature: float
        The temperature value used for Boltzmann weighting

    parallel_worker: int
        Number of workers for parallel execution

    return_first_valid: bool
        Controls the behavior of whether execute parallel building and return the first valid structure (no clashes), instead of generating a collection of structures and return the lowest energy one

    Returns
    ----------
    lowest_energy_conformation: Structure object
        The generated lowest-energy conformation structure with sidechains, or None when every trial of the conformation generation failed
    """
    # convert temperature to beta
    beta = 1 / (temperature * 0.008314462) # k unit: kJ/mol/K

    conformations = []
    energies = []
    if return_first_valid:
        # Sequential execution with maximal n_trial times, but return the first valid structure
        for _ in range(n_trials):
            conf, succeeded, energy, _ = create_side_chain_structure([structure.coords, beta, retain_resi, None])
            if succeeded:
                return conf
        return None
    else:
        # Emsemble building with either sequential execution or parallelization
        if parallel_worker == 1:
            # sequential execution
            for idx in tqdm(range(n_trials)):
                conf, succeeded, energy, _ = create_side_chain_structure([structure.coords, beta, retain_resi, None])
                if succeeded:
                    conformations.append(conf)
                    energies.append(energy)
        else:
            import multiprocessing
            pool = multiprocessing.Pool(parallel_worker)

            with tqdm(total=n_trials) as pbar:
                for result in pool.imap_unordered(
                create_side_chain_structure, \
                [[structure.coords, beta, retain_resi, None]] * n_trials):
                    conf, succeeded, energy, _ = result
                    if succeeded:
                        conformations.append(conf)
                        energies.append(energy)
                    pbar.update()

            pool.close()
            pool.join()
                
        # define the lowest energy conformation and return
        if len(energies) == 0:
            return None
        else:
            lowest_energy_idx = np.argmin(energies)
            return conformations[lowest_energy_idx]


def create_side_chain_ensemble(structure, n_conformations, temperature, save_path, retain_resi=[], parallel_worker=16):
    """
    Create a given number of conformation ensemble for the backbone-only structure of a protein

    Parameters
    ----------
    structure: Structure object
        The structure with backbone atoms only

    n_conformations: int
        The total number of conformations to be generated

    temperature: float
        The temperature value used for Boltzmann weighting

    save_path: str
        The folder path for saving all succeessfully generated PDB files

    Returns
    ----------
    conformations: list of Structure object
        The generated conformation structures

    all_success_count: int
        Total number of the generated structures that are not early-stopped due to unresolvable clashes
    """


    # convert temperature to beta
    beta = 1 / (temperature * 0.008314462) # k unit: kJ/mol/K
    
    conformations = []
    success_indicator = []
    energies = {}

    if parallel_worker == 1:
        for idx in tqdm(range(n_conformations)):
            conf, succeeded, energy, save_dir = create_side_chain_structure([structure.coords, beta, retain_resi, save_path + f"/{idx}.pdb"])
            conformations.append(conf)
            success_indicator.append(succeeded)
            if succeeded:
                energies[save_dir] = energy
    else:
        # import pathos
        import multiprocessing
        # pool = pathos.multiprocessing.ProcessPool(parallel_worker)
        pool = multiprocessing.Pool(parallel_worker)
        # result_iterator = pool.starmap(create_side_chain_structure, 
        # [[beta, save_path + f"/{n}.pdb"] for n in range(n_conformations)])
        # result_iterator = pool.uimap(create_side_chain_structure, 
        #                     [beta] * n_conformations, [save_path + f"/{n}.pdb" for n in range(n_conformations)])
        
        with tqdm(total=n_conformations) as pbar:
            for result in pool.imap_unordered(create_side_chain_structure,\
                [[structure.coords, beta, retain_resi, save_path + f"/{n}.pdb"] for n in range(n_conformations)]):
                conformations.append(result[0])
                success_indicator.append(result[1])
                if result[1]:
                    # A succeeded case
                    energies[result[3]] = result[2]
                pbar.update()

        pool.close()
        pool.join()
    with open(save_path + "/energies.csv", "w") as f:
        f.write("File name,Energy(kJ/mol)\n")
        for item in energies:
            f.write("%s,%f\n" % (item, energies[item]))
    return conformations, success_indicator
<|MERGE_RESOLUTION|>--- conflicted
+++ resolved
@@ -74,29 +74,20 @@
         # extract amino acid sequence from structure object
         aa_seq = structure.residue_types
     structure = deepcopy(structure)
-<<<<<<< HEAD
-
-=======
     chain_ids = structure.residue_chains
->>>>>>> 17945661
+
     sidechain_placeholders.append(deepcopy(structure))
     n_terms, c_terms = structure.get_terminal_res_atom_arr()
     energy_calculators.append(efunc_creator(structure.atom_labels, 
                                             structure.res_nums,
-<<<<<<< HEAD
-                                            structure.res_labels))
-    for idx, resname in tqdm(enumerate(aa_seq), total=len(aa_seq)):
-        if idx + structure.res_nums[0] not in retain_idxs: 
-            template = sidechain_templates[resname]
-            structure.add_side_chain(idx + structure.res_nums[0], template)
-=======
                                             structure.res_labels,
                                             n_terms,
                                             c_terms))
+                                            
     for idx, resname, chain_id in tqdm(zip(range(len(aa_seq)), aa_seq, chain_ids), total=len(aa_seq)):
-        template = sidechain_templates[resname]
-        structure.add_side_chain(idx + 1, template, chain_id)
->>>>>>> 17945661
+        if idx + structure.res_nums[0] not in retain_idxs: 
+            template = sidechain_templates[resname]
+            structure.add_side_chain(idx + structure.res_nums[0], template, chain_id)
         sidechain_placeholders.append(deepcopy(structure))
         
         if resname not in ["GLY", "ALA"] and idx + structure.res_nums[0] not in retain_idxs:
