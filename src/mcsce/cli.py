--- conflicted
+++ resolved
@@ -52,22 +52,20 @@
         res_labels = s.res_labels
         res_labels[res_labels == "HIS"] = "HIP"
         s.res_labels = res_labels
-        print(message)
+        if verbose:
+            print(message)
+        else:
+            print("HIS residues modified to HIP\n")
     missing_backbone_atoms = s.check_backbone_atom_completeness()
     if len(missing_backbone_atoms) > 0:
         message = f"WARNING! These atoms are missing from the current backbone structure [{file_name}]:"
         for resid, atom_name in missing_backbone_atoms:
             message += f"\n{resid} {atom_name}"
-<<<<<<< HEAD
         if verbose:
             print(message + "\n")
         else:
             print("WARNING! %d missing atoms in total"%(len(message.split("\n")) - 1))
     s = s.remove_side_chains(retain_idx)
-=======
-        print(message + "\n")
-    s = s.remove_side_chains()
->>>>>>> 17945661
     return s
 
 
@@ -120,7 +118,6 @@
     fix_idxs = []
     if same_structure:
         # Assume all structures in a folder are the same: the energy creation step can be done only once
-<<<<<<< HEAD
         s = Structure(all_pdbs[0])
         s.build()
         #print(s.data_array.shape, s._data_array.shape) 
@@ -148,10 +145,7 @@
                 return
             # remove added sidechains in sections to be processed
             s = s.remove_side_chains(fix_idxs)
-       
-=======
-        s = read_structure_and_check(all_pdbs[0])
->>>>>>> 17945661
+      
         initialize_func_calc(partial(prepare_energy_function, batch_size=batch_size,
                    forcefield=ff_obj, terms=["lj", "clash", "coulomb"]),
                    structure=s, retain_idxs=fix_idxs)
